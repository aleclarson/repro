--- conflicted
+++ resolved
@@ -18,19 +18,12 @@
 
   return {
     name: 'vite-plugin-mdx',
-<<<<<<< HEAD
+    mdxOptions: mdxOptions as any,
     configResolved(config) {
       const reactRefresh = config.plugins.find(
         (p) => p.name === 'react-refresh'
       )
       this.transform = async function (code, id, ssr) {
-=======
-    mdxOptions: mdxOptions as any,
-    configResolved({ plugins }) {
-      const reactRefresh = plugins.find((p) => p.name === 'react-refresh')
-
-      this.transform = async function (code_mdx, id, ssr) {
->>>>>>> 89fa3f00
         if (/\.mdx?$/.test(id)) {
           code = await transform(code, mdxOptions, ssr, config.root)
           const refreshResult = await reactRefresh?.transform!.call(
